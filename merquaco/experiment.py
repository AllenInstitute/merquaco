--- conflicted
+++ resolved
@@ -133,19 +133,6 @@
         self.merquaco_version = version
 
         # Create transcripts mask if parameters are provided
-<<<<<<< HEAD
-        try:
-            if self.ilastik_program_path is not None:
-                if not os.path.exists(self.transcripts_mask_path) or force_mask:
-                    print('Generating transcript mask')
-                    self.transcripts_mask = pc.generate_transcripts_mask(self.transcripts_image_path,
-                                                                         self.ilastik_program_path,
-                                                                         self.transcripts_mask_pixel_path,
-                                                                         self.transcripts_mask_object_path,
-                                                                         self.filtered_transcripts)
-        except AttributeError:
-            pass
-=======
         self.transcripts_mask = None
         if self.ilastik_program_path is not None:
             if not os.path.exists(self.transcripts_mask_path) or force_mask:
@@ -159,7 +146,6 @@
                 print('Reading in transcript mask')
                 self.transcripts_mask = data_processing.process_path(self.transcripts_mask_path)
 
->>>>>>> 836ae65b
 
     @staticmethod
     def read_transcripts(transcripts_path: Union[str, Path]) -> pd.DataFrame:
