import os
from typing import Union
from pathlib import Path
import pandas as pd
import numpy as np
import json
import matplotlib.pyplot as plt
import merquaco.pixel_classification as pc
import merquaco.data_processing as data_processing
from merquaco.data_loss import FOVDropout, DropoutResult
import merquaco.figures as figures
import merquaco.z_plane_detection as zp
import merquaco.perfusion as perfusion
import merquaco.periodicity as periodicity
from merquaco.__init__ import __version__ as version

# dictionary keys for output metadata
metrics_dict_keys = ["filtered_transcripts_count", "transcript_density_um2", "transcript_density_um2_per_gene",
                     "on_tissue_filtered_transcript_count", "z_ratio", "transcripts_per_z", "periodicity",
                     "periodicity_list", "counts_per_gene", "n_dropped_fovs", "n_dropped_genes", "dropped_fovs_dict",
                     "dropped_genes", "damage_area", "transcripts_area", "detachment_area", "ventricle_area",
                     "total_area", "damage_percent", "transcripts_percent", "detachment_percent", "ventricle_percent",
                     "transcripts_mask_pixel_path", "transcripts_mask_object_path", "dapi_mask_pixel_path",
                     "dapi_mask_object_path", "ventricle_mask_pixel_path", "ventricle_mask_object_path",
                     "merquaco_version"]


class Experiment:

    def __init__(self,
                 transcripts_input: Union[pd.DataFrame, str, Path],
                 ilastik_program_path: Union[str, Path] = None,
                 dapi_high_res_image_path: Union[str, Path] = None,
                 codebook_input: Union[pd.DataFrame, str, Path] = None,
                 perfusion_path: Union[str, Path] = None,
                 output_dir: Union[str, Path] = None,
<<<<<<< HEAD
                 ventricle_genes_list: list = ["Crb2", "Glis3", "Inhbb", "Naaa", "Cd24a", "Dsg2", "Hdc", "Shroom3",
                                               "Vit", "Rgs12", "Trp73"]):
=======
                 ventricle_genes_list: list = ["Crb2", "Glis3", "Inhbb", "Naaa", "Cd24a",
                                               "Dsg2",  "Hdc", "Shroom3", "Vit", "Rgs12", "Trp73"],
                 force_mask: bool = False):
>>>>>>> c3ed31ac
        """
        Initialize an Experiment instance from transcripts table dataframe

        Parameters
        ----------
        transcripts_input : pd.DataFrame, str, or Path
            DataFrame of or path to transcripts table
        ilastik_config_input : dict, str, or Path, optional
            Dictionary of or path to ilastik paths. Default is None.
        dapi_high_res_image_path : str or Path, optional
            Path to high resolution DAPI tiff image. Default is None.
        codebook_input : pd.DataFrame, str, or Path, optional
            DataFrame of or path to codebook table. Default is None.
        perfusion_path : str or Path, optional
            Path to perfusion log file. Default is None.
        output_dir : str or Path, optional
            Directory at which to save QC outputs
        ventricle_genes_list : list, optional
            List of genes marking ventricle outlines in mouse brain. Default is ["Crb2", "Glis3", "Inhbb", "Naaa",
            "Cd24a", "Dsg2", "Hdc", "Shroom3", "Vit", "Rgs12", "Trp73"]
        """
        # Assign mask paths as attributes if they exist
        if output_dir is None:
            output_dir = Path(os.getcwd(), 'qc_output')

        # Create output directory if does not exist
        if not os.path.exists(output_dir):
            os.makedirs(output_dir)

        self.transcripts_image_path = Path(output_dir, 'transcripts.tiff')
        self.transcripts_mask_path = Path(output_dir, 'transcripts_mask.tiff')
        self.dapi_image_path = Path(output_dir, 'dapi.tiff')
        self.dapi_mask_path = Path(output_dir, 'dapi_mask.tiff')
        self.detachment_mask_path = Path(output_dir, 'detachment_mask.tiff')
        self.ventricle_image_path = Path(output_dir, 'ventricles.tiff')
        self.ventricle_mask_path = Path(output_dir, 'ventricles_mask.tiff')
        self.damage_mask_path = Path(output_dir, 'damage_mask.tiff')
        self.pixel_classification_path = Path(output_dir, 'pixel_classification.tiff')

        # Assign data paths as attributes (even if None)
        self.ilastik_program_path = ilastik_program_path
        self.dapi_high_res_image_path = dapi_high_res_image_path
        self.perfusion_path = perfusion_path
        self.output_dir = output_dir
        self.ventricle_genes_list = ventricle_genes_list

        # Paths to ilastik models assigned as attributes
        ilastik_models_dir = os.path.join(os.path.dirname(__file__), '..', 'ilastik_models')
        self.transcripts_mask_pixel_path = os.path.normpath(Path(ilastik_models_dir,
                                                                 'TissueMaskPixelClassification_v1.0.ilp'))
        self.transcripts_mask_object_path = os.path.normpath(Path(ilastik_models_dir,
                                                                  'TissueMaskObjects_v1.1.ilp'))
        self.dapi_mask_pixel_path = os.path.normpath(Path(ilastik_models_dir,
                                                          'DapiMaskPixelClassification_Mouse.ilp'))
        self.dapi_mask_object_path = os.path.normpath(Path(ilastik_models_dir,
                                                           'DapiMaskObjectClassification_Mouse.ilp'))
        self.ventricle_mask_pixel_path = os.path.normpath(Path(ilastik_models_dir,
                                                               'VentriclesPixelClassification.ilp'))
        self.ventricle_mask_object_path = os.path.normpath(Path(ilastik_models_dir,
                                                                'VentriclesObjectClassification.ilp'))

        try:
            self.codebook = Experiment.read_codebook(codebook_input)
        except AttributeError:
            self.codebook = codebook_input

        # Transcripts dataframe
        print('Processing transcripts dataframe')
        transcripts = data_processing.process_input(transcripts_input)
        # Adjust (x,y) locations
        self.transcripts = self.scale_transcripts_xy(transcripts)
        # Counts per gene (including blanks)
        self.counts_per_gene = self.transcripts.groupby('gene').size().to_dict()
        # Remove 'Blank' codewords
        print('Filtering Blank codewords')
        self.filtered_transcripts = self.remove_blanks(self.transcripts)
        self.n_genes = self.filtered_transcripts['gene'].nunique()
        self.genes = [gene for gene in self.filtered_transcripts['gene'].unique()]
        # Total transcript counts, including 'Blank' codewords
        self.total_transcripts_counts = len(self.transcripts)
        # Total transcript counts, excluding 'Blank' codewords
        self.filtered_transcripts_count = len(self.filtered_transcripts)
        # Number of z-planes imaged
        self.num_planes = self.filtered_transcripts['global_z'].nunique()
        # DataFrame grouped by FOVs and storing FOV information
        print('Creating FOVs dataframe')
        self.fovs_df = self.get_fovs_dataframe(self.filtered_transcripts)
        # Get version
        self.merquaco_version = version

        # Create transcripts mask if parameters are provided
        self.transcripts_mask = None
        if self.ilastik_program_path is not None:
            if not os.path.exists(self.transcripts_mask_path) or force_mask:
                print('Generating transcript mask')
                self.transcripts_mask = pc.generate_transcripts_mask(self.transcripts_image_path,
                                                                     self.ilastik_program_path,
                                                                     self.transcripts_mask_pixel_path,
                                                                     self.transcripts_mask_object_path,
                                                                     self.filtered_transcripts)
            else:
                print('Reading in transcript mask')
                self.transcripts_mask = data_processing.process_path(self.transcripts_mask_path)

    @staticmethod
    def read_transcripts(transcripts_path: Union[str, Path]) -> pd.DataFrame:
        """
        Reads and returns transcripts table dataframe

        Parameters
        ----------
        transcripts_path : str or Path
            Path to detected_transcripts.csv file

        Returns
        -------
        transcripts : pd.DataFrame
            Transcripts table

        Raises
        ------
        FileNotFoundError
            If file not found at given path
        """
        try:
            transcripts = pd.read_csv(transcripts_path)
            return transcripts
        except FileNotFoundError as e:
            raise FileNotFoundError(f'detected_transcripts.csv not found at {transcripts_path}'
                                    f'Error: {e}')

    @staticmethod
    def remove_blanks(transcripts: pd.DataFrame) -> pd.DataFrame:
        """
        Filters transcripts DataFrame to remove 'Blank' codewords

        Parameters
        ----------
        transcripts : pd.DataFrame
            Transcripts table

        Returns
        -------
        filtered_transcripts : pd.DataFrame
            Transcripts table excluding 'Blank' codewords
        """
        return transcripts[~transcripts['gene'].str.startswith('Blank')]

    @staticmethod
    def read_codebook(codebook_input: Union[str, Path, pd.DataFrame]) -> pd.DataFrame:
        """
        Reads codebook for use with data loss module

        Parameters
        ----------
        codebook_path : str or Path
            Path at which to read codebook csv
        Returns
        -------
        codebook : pd.DataFrame
            Codebook dataframe, excluding blanks
        """
        codebook = data_processing.process_input(codebook_input)
        codebook = codebook.drop(columns=['id', 'barcodeType'], errors='ignore').set_index('name')
        codebook = codebook[~codebook.index.str.startswith('Blank')]

        return codebook

    @staticmethod
    def scale_transcripts_xy(transcripts: pd.DataFrame) -> pd.DataFrame:
        """
        Scales transcripts (x,y) locations based on min (x,y) values

        Parameters
        ----------
        transcripts : pd.DataFrame
            Transcripts DataFrame

        Returns
        -------
        transcripts : pd.DataFrame
            Rescaled transcripts DataFrame

        Notes
        -----
        This is especially necessary for generating accurate masks in experiments with multiple regions, where x,y
        transcript locations are on a global scale.
        """
        min_x = transcripts['global_x'].min()
        min_y = transcripts['global_y'].min()

        transcripts.loc[:, 'global_x'] -= min_x
        transcripts.loc[:, 'global_y'] -= min_y

        return transcripts

    @staticmethod
    def find_fovs(transcripts: pd.DataFrame) -> pd.DataFrame:
        """
        Group transcripts by FOV and stores per-FOV information, including coordinates and transcript counts

        Parameters
        ----------
        transcripts : pd.DataFrame
            Transcripts DataFrame

        Returns
        -------
        fovs : pd.DataFrame
            FOVs DataFrame
        """
        # Get min/max coords
        fovs = transcripts[['global_x', 'global_y', 'fov']].groupby('fov').min()
        fovs.rename(columns={'global_x': 'x_min', 'global_y': 'y_min'}, inplace=True)
        fovs[['x_max', 'y_max']] = transcripts[['global_x', 'global_y', 'fov']].groupby('fov').max()

        # Width/height
        fovs['width'] = fovs['x_max'] - fovs['x_min']
        fovs['height'] = fovs['y_max'] - fovs['y_min']

        # Centroids
        fovs['center_x'] = (fovs['x_max'] - fovs['x_min']) / 2 + fovs['x_min']
        fovs['center_y'] = (fovs['y_max'] - fovs['y_min']) / 2 + fovs['y_min']

        # Add transcript counts per FOV
        num_planes = transcripts['global_z'].nunique()
        fovs['transcripts_count'] = transcripts.groupby('fov').size()

        # Add counts per z-plane per FOV
        for i in range(num_planes):
            fovs[f'z{i}_count'] = transcripts[transcripts['global_x'] == i].groupby('fov').size()

        # Add z-ratio per z plane
        fovs['z_ratio'] = fovs[f'z{num_planes - 1}_count'] / fovs['z0_count']

        return fovs

    @staticmethod
    def get_fov_neighbors(fovs: pd.DataFrame) -> pd.DataFrame:
        """
        Find neighbors for each FOV using grid coordinates

        Uses Euclidean distance between FOV centers to identify closest FOVs in cardinal direction

        Parameters
        ----------
        fovs : pd.DataFrame
            FOVs dataframe containing min/max/width/height/center coords

        Returns
        -------
        fovs : pd.DataFrame
            Modified to contain neighbor information
        """
        # Size of grid square
        max_width = np.max(fovs['width'])
        max_height = np.max(fovs['height'])
        grid_sq_size = max((max_width, max_height))

        centers_array = np.array(fovs[['center_x', 'center_y']])

        neighbors = [[] for i in range(len(fovs))]

        for i in range(len(fovs)):
            fov = fovs.index[i]
            # Find euclidean distance between grid coords of each FOV and all other FOVs
            fov_center = np.broadcast_to(centers_array[i], (len(centers_array), 2))
            euclidian_distances = np.argsort(np.linalg.norm(fov_center - centers_array, axis=1))

            # Neighbor above
            above_fovs = np.unique(np.where((centers_array[:, 1] > fovs.loc[fov, 'y_max']) &
                                            (abs(centers_array[:, 0] - centers_array[i, 0]) <= grid_sq_size / 2) &
                                            (abs(centers_array[:, 1] - centers_array[i, 1]) <= grid_sq_size * 1.5))[0])
            if len(above_fovs) > 0:
                neighbors[i].append(fovs.index[euclidian_distances[np.isin(euclidian_distances, above_fovs)][0]])

            # Neighbor below
            below_fovs = np.unique(np.where((centers_array[:, 1] > fovs.loc[fov, 'y_min']) &
                                            (abs(centers_array[:, 0] - centers_array[i, 0]) <= grid_sq_size / 2) &
                                            (abs(centers_array[:, 1] - centers_array[i, 1]) <= grid_sq_size * 1.5))[0])
            if len(below_fovs) > 0:
                neighbors[i].append(fovs.index[euclidian_distances[np.isin(euclidian_distances, below_fovs)][0]])

            # Neighbor right
            right_fovs = np.unique(np.where((centers_array[:, 0] > fovs.loc[fov, 'x_max']) &
                                            (abs(centers_array[:, 1] - centers_array[i, 1]) <= grid_sq_size / 2) &
                                            (abs(centers_array[:, 0] - centers_array[i, 0]) <= 400))[0])
            if len(right_fovs) > 0:
                neighbors[i].append(fovs.index[euclidian_distances[np.isin(euclidian_distances, right_fovs)][0]])

            # Neighbor left
            left_fovs = np.unique(np.where((centers_array[:, 0] < fovs.loc[fov, 'x_min']) &
                                           (abs(centers_array[:, 1] - centers_array[i, 1]) <= grid_sq_size / 2) &
                                           (abs(centers_array[:, 0] - centers_array[i, 0]) <= 400))[0])
            if len(left_fovs) > 0:
                neighbors[i].append(fovs.index[euclidian_distances[np.isin(euclidian_distances, left_fovs)][0]])

        fovs['neighbors'] = neighbors
        return fovs

    @staticmethod
    def get_fovs_dataframe(transcripts: pd.DataFrame):
        """
        Creates FOVs DataFrame including coordinates, transcript counts, z-ratio, neighbors

        Parameters
        ----------
        transcripts : pd.DataFrame
            Transcripts DataFrame

        Returns
        --------------
        fovs : pd.DataFrame
            DataFrame of FOV coordinates, transcript counts, neighbors
        """
        # Get coordinates, transcript counts, z-plane ratios
        fovs = Experiment.find_fovs(transcripts)
        # Get cardinal neighbors
        fovs = Experiment.get_fov_neighbors(fovs)

        # Counts per gene
        counts_per_gene = transcripts.groupby(['fov'])['gene'].value_counts().unstack(fill_value=0)
        fovs = fovs.merge(counts_per_gene, left_index=True, right_index=True, how='left')
        return fovs

    @staticmethod
    def get_transcript_density(transcripts_image_input: Union[np.ndarray, str, Path],
                               transcripts_mask_input: Union[np.ndarray, str, Path]):
        """
        Calculates transcript density per on-tissue micron

        Parameters
        ----------
        transcripts_image_input : np.ndarray, str, or Path
            Array of or path to transcripts image.
        transcripts_mask_input : np.ndarray, str, or Path
            Array of or path to binary transcripts mask.

        Returns
        -------
        transcript_density_um2 : float
            Number of transcripts per on-tissue micron
        """
        transcripts_image = data_processing.process_input(transcripts_image_input)
        transcripts_mask = data_processing.process_input(transcripts_mask_input)
        on_tissue_transcript_count = Experiment.get_on_tissue_transcript_count(transcripts_image,
                                                                               transcripts_mask)

        transcripts_mask_area = np.count_nonzero(transcripts_mask) * 100  # Mask has 10um pixels

        # When issue with Ilastik mask or experiment such that transcript counts are way low
        if transcripts_mask_area > 0:
            transcript_density_um2 = on_tissue_transcript_count / transcripts_mask_area
        else:
            transcript_density_um2 = np.nan

        return transcript_density_um2

    @staticmethod
    def get_on_tissue_transcript_count(transcripts_image_input: Union[np.ndarray, str, Path],
                                       transcripts_mask_input: Union[np.ndarray, str, Path]):
        """
        Calculates number of on-tissue transcripts

        Parameters
        ----------
        transcripts_image_input : np.ndarray, str, or Path
            Array of or path to transcripts image.
        transcripts_mask_input : np.ndarray, str, or Path
            Array of or path to binary transcripts mask.

        Returns
        -------
        int
            Number of on-tissue transcripts
        """
        transcripts_image = data_processing.process_input(transcripts_image_input)
        transcripts_mask = data_processing.process_input(transcripts_mask_input)

        on_tissue_transcript_count = int(np.sum(transcripts_image[transcripts_mask == 1]))
        return on_tissue_transcript_count

    @staticmethod
    def write_qc_summary(qc_summary_path: Union[str, Path], qc_dict: dict):

        # Check if the file exists and load existing data
        if os.path.exists(qc_summary_path):
            with open(qc_summary_path, 'r') as file:
                data = json.load(file)

            # Update only the fields that are "NA" in the existing data
            for key, value in qc_dict.items():
                if isinstance(data.get(key), float) and np.isnan(data.get(key)):
                    data[key] = value
        else:
            data = qc_dict.copy()

        # Write the updated data back to the file
        with open(qc_summary_path, 'w') as file:
            json.dump(data, file, indent=4)

    def run_dropout_pipeline(self):
        """
        Runs entire dropout pipeline, including false positive correction

        Attributes Set
        --------------
        fovs : pd.DataFrame
            FOVs dataframe including all dropout information
        """
        self.fovs_df = FOVDropout.find_on_tissue_fovs(self.filtered_transcripts, self.fovs_df,
                                                      self.transcripts_mask_path, self.transcripts_image_path,
                                                      self.ilastik_program_path,
                                                      self.transcripts_mask_pixel_path,
                                                      self.transcripts_mask_object_path)
        self.fovs_df = FOVDropout.detect_dropouts(self.filtered_transcripts, self.fovs_df)
        self.fovs_df = FOVDropout.compare_codebook_fov_genes(self.fovs_df, self.codebook)
        self.fovs_df = FOVDropout.detect_false_positives(self.fovs_df, self.codebook)

        if self.output_dir is not None:
            FOVDropout.save_fov_tsv(self.fovs_df, self.output_dir)

    def run_full_pixel_classification(self, save_metrics: bool = True):
        """
        Runs entire pixel classification workflow:
            - generates binary masks for transcripts, DAPI, gel lifting, ventricles, and damage
            - resizes and aligns masks
            - calculates pixel percentages over "ideal" tissue area

        Attributes Set
        --------------
        pixel_areas : np.ndarray
            Array of pixel classification area designations in microns: [damage, tissue, gel lifting, ventricles]
        pixel_percentages : np.ndarray
            Array of pixel classification area designations as percentage of "ideal" tissue area
            [damage, tissue, gel lifting, ventricles]
        ideal_tissue_area : float
            Sum of all non-off-tissue pixels
        """
        # Set attributes as None in case there are no ventricle genes
        self.ventricle_mask = None
        self.damage_mask = None

        if self.transcripts_mask is None:
            print("Generating transcript mask...")
            self.transcripts_mask = pc.generate_transcripts_mask(self.transcripts_image_path,
                                                                 self.ilastik_program_path,
                                                                 self.transcripts_mask_pixel_path,
                                                                 self.transcripts_mask_object_path,
                                                                 self.filtered_transcripts)

        print("Generating DAPI mask...")
        self.dapi_mask = pc.generate_dapi_mask(self.dapi_image_path,
                                               self.ilastik_program_path,
                                               self.dapi_mask_pixel_path,
                                               self.dapi_mask_object_path,
                                               self.dapi_high_res_image_path)

        print("Generating lifting mask...")
        self.detachment_mask = pc.generate_detachment_mask(self.transcripts_mask_path,
                                                           self.dapi_mask_path,
                                                           self.detachment_mask_path)

        if any(np.isin(self.genes, self.ventricle_genes_list)):  # If ventricle genes exist
            print("Generating ventricle mask...")
            self.ventricle_mask = pc.generate_ventricle_mask(self.ventricle_image_path,
                                                             self.dapi_mask_path,
                                                             self.transcripts_mask_path,
                                                             self.ilastik_program_path,
                                                             self.ventricle_mask_pixel_path,
                                                             self.ventricle_mask_object_path,
                                                             self.filtered_transcripts,
                                                             self.ventricle_genes_list)

            print("Generating damage mask...")
            self.damage_mask = pc.generate_damage_mask(self.damage_mask_path,
                                                       self.dapi_image_path,
                                                       self.dapi_mask_path,
                                                       self.transcripts_mask_path,
                                                       self.ventricle_mask_path)

            # Resize all masks by transcripts mask
            self.transcripts_mask, self.dapi_mask, self.detachment_mask, \
                self.ventricle_mask, self.damage_mask = pc.resize_all_masks(self.transcripts_mask,
                                                                            self.dapi_mask,
                                                                            self.detachment_mask,
                                                                            self.ventricle_mask,
                                                                            self.damage_mask)

        # Classify each pixel
        print("Classifying pixels...")
        self.pixel_classification = pc.classify_pixels(self.transcripts_mask,
                                                       self.detachment_mask,
                                                       self.ventricle_mask,
                                                       self.damage_mask,
                                                       self.pixel_classification_path)

        # Get pixel areas in microns and as percentage of "ideal" tissue area
        self.damage_area, self.transcripts_area, self.detachment_area, \
            self.ventricle_area, self.total_area = pc.calculate_class_areas(self.pixel_classification)
        self.damage_percent, self.transcripts_percent, self.detachment_percent, \
            self.ventricle_percent = pc.calculate_class_percentages(self.damage_area,
                                                                    self.transcripts_area,
                                                                    self.detachment_area,
                                                                    self.ventricle_area,
                                                                    self.total_area)

        # Write data to json file
        if self.output_dir is not None and save_metrics:
            pixel_stats_dict = {'damage_area': self.damage_area,
                                'transcripts_area': self.transcripts_area,
                                'detachment_area': self.detachment_area,
                                'ventricle_area': self.ventricle_area,
                                'damage_percent': self.damage_percent,
                                'transcripts_percent': self.transcripts_percent,
                                'detachment_percent': self.detachment_percent,
                                'ventricle_percent': self.ventricle_percent,
                                'total_area': self.total_area}

            with open(Path(self.output_dir, "pixel_stats.json"), "w") as outfile:
                json.dump(pixel_stats_dict, outfile, indent=4)

    def run_all_qc(self,
                   run_pixel_classification: bool = True,
                   run_dropout: bool = True,
                   run_perfusion: bool = False,
                   plot_figures: bool = True,
                   save_metrics: bool = True):
        """
        Runs all standard QC functions and prints results

        Parameters
        ----------
        run_pixel_classification : bool, optional
            Whether to run pixel classification workflow. Default is True.
        run_dropout : bool, optional
            Whether to run FOV dropout workflow. Default is True.
        run_perfusion : bool, optional
            Whether to run perfusion workflow. Default is False.
        plot_figures : bool, optional
            Whether to plot figures. Default is True.

        Attributes Set
        --------------

        """
        # 1. Run  pixel classification workflow
        if run_pixel_classification:
            self.run_full_pixel_classification(save_metrics)

            if plot_figures:
                figures.plot_full_pixel_fig(self.pixel_classification,
                                            self.dapi_mask,
                                            self.transcripts_mask,
                                            self.detachment_mask,
                                            self.transcripts_percent,
                                            self.detachment_percent,
                                            self.damage_mask,
                                            self.ventricle_mask,
                                            self.damage_percent,
                                            self.ventricle_percent,
                                            Path(self.output_dir, "pixel_classification_plot.png"))
                plt.show()

        # 2. Dropout detection
        self.n_dropped_fovs = np.nan  # Initialize empty for plotting later if dropout is not run
        if run_dropout:
            print('Beginning FOV Dropout Detection')
            self.run_dropout_pipeline()
            dropout = DropoutResult(self.fovs_df)
            # Get raw number of dropped FOVs, genes
            self.n_dropped_fovs = int(dropout.get_dropped_fov_counts())
            self.n_dropped_genes = int(dropout.get_dropped_gene_counts())
            self.dropped_genes = ", ".join(dropout.get_dropped_genes())
            # Get dictionary of dropped genes per FOV
            self.dropped_fovs_dict = dropout.get_dropped_gene_counts(dic=True)
            if plot_figures:
                # Draw and save dropout
                if self.n_dropped_fovs > 0:
                    dropout.draw_genes_dropped_per_fov(out_path=Path(self.output_dir, 'fov_dropout.png'))

        # 3. On-tissue metrics
        self.on_tissue_filtered_transcript_count = Experiment.get_on_tissue_transcript_count(self.transcripts_image_path,
                                                                                             self.transcripts_mask)
        self.transcript_density_um2 = Experiment.get_transcript_density(self.transcripts_image_path,
                                                                        self.transcripts_mask)
        self.transcript_density_um2_per_gene = self.transcript_density_um2 / self.n_genes

        # 4. Periodicity
        print('Calculating periodicity')
        self.periodicity_list = periodicity.get_periodicity_list(self.filtered_transcripts, num_planes=self.num_planes)
        self.periodicity = np.round(np.nanmin(self.periodicity_list), 3)
        if plot_figures:
            figures.plot_periodicity_hist(self.transcripts, out_file=Path(self.output_dir, "periodicity_hist.png"))

        # 5. z-plane transcript ratio
        print('Computing z-plane metrics')
        self.z_ratio = zp.compute_z_ratio(self.filtered_transcripts, self.num_planes)
        self.transcripts_per_z = zp.get_transcripts_per_z(self.filtered_transcripts, self.num_planes).tolist()
        if plot_figures:
            figures.plot_every_z_plane(self.transcripts, out_file=Path(self.output_dir, "transcripts_per_z.png"))
            figures.plot_transcripts_per_z(self.transcripts_per_z,
                                           out_file=Path(self.output_dir, "transcript_counts_per_z.png"))

        # 7. Perfusion
        if run_perfusion and self.perfusion_path is not None:
            perfusion_data = perfusion.analyze_flow(self.perfusion_path)
            if plot_figures:
                figures.plot_perfusion_figure(perfusion_data,
                                              out_file=Path(self.output_dir, "perfusion.png"))

        # 8. Save metrics
        metrics_dict = {}
        for key in metrics_dict_keys:
            metrics_dict[key] = getattr(self, key, np.nan)

        if save_metrics:
            Experiment.write_qc_summary(Path(self.output_dir, "qc_summary.json"), metrics_dict)<|MERGE_RESOLUTION|>--- conflicted
+++ resolved
@@ -34,14 +34,9 @@
                  codebook_input: Union[pd.DataFrame, str, Path] = None,
                  perfusion_path: Union[str, Path] = None,
                  output_dir: Union[str, Path] = None,
-<<<<<<< HEAD
-                 ventricle_genes_list: list = ["Crb2", "Glis3", "Inhbb", "Naaa", "Cd24a", "Dsg2", "Hdc", "Shroom3",
-                                               "Vit", "Rgs12", "Trp73"]):
-=======
                  ventricle_genes_list: list = ["Crb2", "Glis3", "Inhbb", "Naaa", "Cd24a",
                                                "Dsg2",  "Hdc", "Shroom3", "Vit", "Rgs12", "Trp73"],
                  force_mask: bool = False):
->>>>>>> c3ed31ac
         """
         Initialize an Experiment instance from transcripts table dataframe
 
@@ -59,9 +54,15 @@
             Path to perfusion log file. Default is None.
         output_dir : str or Path, optional
             Directory at which to save QC outputs
-        ventricle_genes_list : list, optional
-            List of genes marking ventricle outlines in mouse brain. Default is ["Crb2", "Glis3", "Inhbb", "Naaa",
-            "Cd24a", "Dsg2", "Hdc", "Shroom3", "Vit", "Rgs12", "Trp73"]
+
+        Notes
+        -----
+        `ilastik_config_input` must contain values for each of the following keys:
+            - ilastik_program_path
+            - transcripts_mask_pixel_path,
+            - transcripts_mask_object_path
+            - transcripts_image_path
+            - transcripts_mask_path
         """
         # Assign mask paths as attributes if they exist
         if output_dir is None:
